--- conflicted
+++ resolved
@@ -50,7 +50,6 @@
     Results of Agent S2's Successful Rate (%) on the OSWorld full test set of all 369 test examples using Image input only.
 </p>
 
-<<<<<<< HEAD
 <div align="center">
   <table border="1" cellspacing="0" cellpadding="5">
     <tr>
@@ -80,13 +79,6 @@
   </table>
 </div>
 
-=======
-| Benchmark | Agent S2 | Previous SOTA | Δ improve |
-|-----------|----------|--------------|-----------|
-| OSWorld (15 step) | 27.0% | 22.7% (ByteDance UI-TARS) | +4.3% |
-| OSWorld (50 step) | 34.5% | 32.6% (OpenAI CUA / Operator) | +1.9% |
-| AndroidWorld | 60.0% | 46.8% (ByteDance UI-TARS) | +13.2% |
->>>>>>> 0c55ddb4
 
 ## 🛠️ Installation & Setup
 
